--- conflicted
+++ resolved
@@ -35,37 +35,14 @@
 #include "physics_mhd.hpp"
 
 
-static double safe_divide( double a, double b, const char* what)
-{
-	double eps = 1e-8;
-	if(std::abs(b) < eps)
-		throw std::invalid_argument(what);
-	
-	return a / b;
-
-}
-
-static double throw_if_zero(double x, const char* what)
-{
-	if(x < 1e-12)
-		throw std::invalid_argument(what);
-	return x;
-};
-
-auto throw_if_nan(double x, const char* what)
-{
-    if (std::isnan(x))
-    {
-        throw std::invalid_argument(what);
-    }
-    return x;
-};
-
-
-//=============================================================================
+
+
+
+/**
+ * @brief      HLLD is implemeted following Miyoshi & Kusano, 2005
+ */
 struct mara::mhd::riemann_hlld_variables_t 
 {
-    // HLLD is implemeted following Miyoshi & Kusano, 2005
     double gamma_law_index;
 
     mara::unit_vector_t nhat;
@@ -82,11 +59,11 @@
     mara::arithmetic_sequence_t<double, 3> b_perp_l;
     mara::arithmetic_sequence_t<double, 3> b_perp_r;
 
-    double dl;   // density
+    double dl;
     double dr;
-    double ul;   // velocity along nhat
+    double ul;
     double ur;
-    double plT;  // total pressure = p + B^2 / 2
+    double plT;
     double prT;
     double pstar;
     double b_along;
@@ -102,41 +79,30 @@
     auto FL() const { return PL.flux(nhat, gamma_law_index); }
     auto FR() const { return PR.flux(nhat, gamma_law_index); }
 
+
+
+
+    /**
+     * @brief      { function_description }
+     *
+     * @return     { description_of_the_return_value }
+     */
     mara::mhd::conserved_density_t UL_star() const
     {
-<<<<<<< HEAD
-        auto d_star  = dl * (SL - ul) / (SL - SM);
-        auto beta    = (SM - ul) / ( dl * (SL - ul) * (SL - SM) - b_along * b_along );
-
-        if (std::abs(dl * (SL - ul) * (SL - SM) - b_along * b_along ) < 1e-10)
-            std::printf("Need that condition\n");
-
-        auto vx_star = SM * nhat[0] + v_perp_l[0] - beta * b_along * b_perp_l[0];
-        auto vy_star = SM * nhat[1] + v_perp_l[1] - beta * b_along * b_perp_l[1];
-        auto vz_star = SM * nhat[2] + v_perp_l[2] - beta * b_along * b_perp_l[2];
-=======
-        // auto d_star = dl * (SL - ul) / (SL - SM);
+        auto safe_divide = [] (double a, double b, const char* what)
+        {
+            if (std::abs(b) < 1e-8) throw std::invalid_argument(what); return a / b;
+        };
+
         auto d_star = dl * safe_divide(SL - ul, SL - SM, "UL_star: d_star");
-        auto denom  = dl * (SL - ul) * (SL - SM) - b_along * b_along;
-
-        
+        auto denom  = dl * (SL - ul) * (SL - SM) - b_along * b_along;        
         auto beta    = (SM - ul) / denom;
-        // auto beta    = safe_divide(SM - ul, denom, "UL_star: beta");
         auto vx_star =  SM * nhat[0] + v_perp_l[0] - beta * b_along * b_perp_l[0];
         auto vy_star =  SM * nhat[1] + v_perp_l[1] - beta * b_along * b_perp_l[1];
         auto vz_star =  SM * nhat[2] + v_perp_l[2] - beta * b_along * b_perp_l[2];
->>>>>>> 1f295912
 
         auto num     = dl * (SL - ul) * (SL - ul) - b_along * b_along;
         auto zeta    = num / denom;
-<<<<<<< HEAD
-
-        if (std::abs(denom) < 1e-10)
-            std::printf("need that condition\n");
-
-=======
-        // auto zeta    = safe_divide(num, denom, "UL_star: zeta");
->>>>>>> 1f295912
         auto bx_star = zeta * b_perp_l[0] + b_para_l[0];
         auto by_star = zeta * b_perp_l[1] + b_para_l[1];
         auto bz_star = zeta * b_perp_l[2] + b_para_l[2];
@@ -144,22 +110,21 @@
         auto e       = (PL.to_conserved_density(gamma_law_index))[4].value;
         auto bv      =  PL.bfield_dot_velocity();
         auto bv_star =  vx_star * bx_star + vy_star * by_star + vz_star * bz_star;
-        // auto e_star  = ((SL - ul) * e - plT * ul + pstar * SM + b_along * (bv - bv_star)) / (SL - SM);
-        auto e_one   = (SL - ul) * e - plT * ul + pstar * SM + b_along;
-        auto e_star  = safe_divide((e_one * (bv - bv_star)), (SL - SM), "UL_star: e_star");
-        
-
-        if( std::abs(denom) < 1e-8 ){
-	        return mara::mhd::conserved_density_t{
-	            dl,
-	            dl * (SM * nhat[0] + v_perp_l[0]),
-	            dl * (SM * nhat[1] + v_perp_l[1]),
-	            dl * (SM * nhat[2] + v_perp_l[2]),
-	            throw_if_nan(e_one / (SL - SM), "hlld:UL_star: special e nan"),
-	            b_para_l[0],
-	            b_para_l[1],
-	            b_para_l[2],
-	        };
+        auto e_one   = (SL - ul) * e - plT * ul + pstar * SM;
+        auto e_star  = safe_divide(e_one + b_along * (bv - bv_star), SL - SM, "mara::mhd::riemann_hlld_variables_t::UL_star (e_star)");
+
+        if (std::abs(denom) < 1e-8)
+        {
+            return mara::mhd::conserved_density_t{
+                dl,
+                dl * (SM * nhat[0] + v_perp_l[0]),
+                dl * (SM * nhat[1] + v_perp_l[1]),
+                dl * (SM * nhat[2] + v_perp_l[2]),
+                e_one / (SL - SM),
+                b_para_l[0],
+                b_para_l[1],
+                b_para_l[2],
+            };
         }
         return mara::mhd::conserved_density_t{
             d_star,
@@ -173,21 +138,30 @@
         };
     }
 
+
+
+
+    /**
+     * @brief      { function_description }
+     *
+     * @return     { description_of_the_return_value }
+     */
     mara::mhd::conserved_density_t UR_star() const
     {
-        // auto d_star  = dr * ( SR - ur ) / (SR - SM);
+        auto safe_divide = [] (double a, double b, const char* what)
+        {
+            if (std::abs(b) < 1e-8) throw std::invalid_argument(what); return a / b;
+        };
+
         auto d_star  = dr * safe_divide(SR - ur, (SR - SM), "UR_star: d_star");
         auto denom   = dr * (SR - ur) * (SR - SM) - b_along * b_along;
-
         auto beta    = (SM - ur) / denom;
-        // auto beta    = safe_divide(SM - ur, denom, "UR_star: beta");
         auto vx_star =  SM * nhat[0] + v_perp_r[0] - beta * b_along * b_perp_r[0];
         auto vy_star =  SM * nhat[1] + v_perp_r[1] - beta * b_along * b_perp_r[1];
         auto vz_star =  SM * nhat[2] + v_perp_r[2] - beta * b_along * b_perp_r[2];
 
         auto num     = dr * (SR - ur) * (SR - ur) - b_along * b_along;
         auto zeta    = num / denom;
-        // auto zeta    = safe_divide(num, denom, "UR_star: zeta");
         auto bx_star = zeta * b_perp_r[0] + b_para_r[0];
         auto by_star = zeta * b_perp_r[1] + b_para_r[1];
         auto bz_star = zeta * b_perp_r[2] + b_para_r[2];
@@ -195,21 +169,21 @@
         auto e       = (PR.to_conserved_density(gamma_law_index))[4].value;
         auto bv      =  PR.bfield_dot_velocity();
         auto bv_star =  vx_star * bx_star + vy_star * by_star + vz_star * bz_star;
-        // auto e_star  = ((SR - ur) * e - prT * ur + pstar * SM + b_along * (bv - bv_star)) / (SR - SM);
-        auto e_one   = (SR - ur) * e - prT * ur + pstar * SM + b_along;
-        auto e_star  = safe_divide(e_one * (bv - bv_star), (SR - SM), "UR_star: e_star");
-
-        if( std::abs(denom) < 1e-8 ){
-	        return mara::mhd::conserved_density_t{
-	            dr,
-	            dr * (SM * nhat[0] + v_perp_r[0]),
-	            dr * (SM * nhat[1] + v_perp_r[1]),
-	            dr * (SM * nhat[2] + v_perp_r[2]),
-	            throw_if_nan(e_one / (SR - SM), "hlld:UL_star: special e nan"),
-	            b_para_r[0],
-	            b_para_r[1],
-	            b_para_r[2],
-	        };
+        auto e_one   = (SR - ur) * e - prT * ur + pstar * SM;
+        auto e_star  = safe_divide(e_one + b_along * (bv - bv_star), SR - SM, "mara::mhd::riemann_hlld_variables_t::UR_star (e_star)");
+
+        if (std::abs(denom) < 1e-8)
+        {
+            return mara::mhd::conserved_density_t{
+                dr,
+                dr * (SM * nhat[0] + v_perp_r[0]),
+                dr * (SM * nhat[1] + v_perp_r[1]),
+                dr * (SM * nhat[2] + v_perp_r[2]),
+                e_one / (SR - SM),
+                b_para_r[0],
+                b_para_r[1],
+                b_para_r[2],
+            };
         }
         return mara::mhd::conserved_density_t{
             d_star,
@@ -223,6 +197,14 @@
         };
     }
 
+
+
+
+    /**
+     * @brief      { function_description }
+     *
+     * @return     { description_of_the_return_value }
+     */
     mara::mhd::conserved_density_t UL_starstar() const
     {
         auto sgn = [] (double x) { return std::copysign(1.0, x); };
@@ -266,6 +248,14 @@
         return UL_star();
     }
 
+
+
+
+    /**
+     * @brief      { function_description }
+     *
+     * @return     { description_of_the_return_value }
+     */
     mara::mhd::conserved_density_t UR_starstar() const
     {
         auto sgn = [] (double x) { return std::copysign(1.0, x); };
@@ -309,7 +299,22 @@
         return UR_star();
     }
 
-    mara::arithmetic_sequence_t<double,3> get_v_starstar(const mara::mhd::conserved_density_t& UL_star, const mara::mhd::conserved_density_t& UR_star, double b_sign) const
+
+
+
+    /**
+     * @brief      Gets the v starstar.
+     *
+     * @param[in]  UL_star  The ul star
+     * @param[in]  UR_star  The ur star
+     * @param[in]  b_sign   The b sign
+     *
+     * @return     The v starstar.
+     */
+    mara::arithmetic_sequence_t<double,3> get_v_starstar(
+        const mara::mhd::conserved_density_t& UL_star,
+        const mara::mhd::conserved_density_t& UR_star,
+        double b_sign) const
     {
         auto dl_star  = UL_star[0].value;
         auto dr_star  = UR_star[0].value;
@@ -334,10 +339,29 @@
         auto v_starstar = (rt_dl_star * vl_star + rt_dr_star * vr_star + (byr_star - byl_star) * b_sign) / eta;
         auto w_starstar = (rt_dl_star * wl_star + rt_dr_star * wr_star + (bzr_star - bzl_star) * b_sign) / eta;
 
-        return mara::arithmetic_sequence_t<double, 3>{u_starstar, v_starstar, w_starstar};
-    }
-
-    mara::arithmetic_sequence_t<double,3> get_b_starstar(const conserved_density_t& UL_star, const conserved_density_t& UR_star, double b_sign) const
+        return mara::arithmetic_sequence_t<double, 3>{
+            u_starstar,
+            v_starstar,
+            w_starstar
+        };
+    }
+
+
+
+
+    /**
+     * @brief      Gets the b starstar.
+     *
+     * @param[in]  UL_star  The ul star
+     * @param[in]  UR_star  The ur star
+     * @param[in]  b_sign   The b sign
+     *
+     * @return     The b starstar.
+     */
+    mara::arithmetic_sequence_t<double,3> get_b_starstar(
+        const conserved_density_t& UL_star,
+        const conserved_density_t& UR_star,
+        double b_sign) const
     {
         auto dl_star  = UL_star[0].value;
         auto dr_star  = UR_star[0].value;
@@ -362,56 +386,37 @@
         auto by_starstar = rt_dl_star * byr_star + rt_dr_star * byl_star + rt_dl_star * rt_dr_star * (vr_star - vl_star) * b_sign;
         auto bz_starstar = rt_dl_star * bzr_star + rt_dr_star * bzl_star + rt_dl_star * rt_dr_star * (wr_star - wl_star) * b_sign;
 
-        return mara::arithmetic_sequence_t<double, 3>{bx_starstar/eta, by_starstar/eta, bz_starstar/eta};
+        return mara::arithmetic_sequence_t<double, 3>{
+            bx_starstar / eta,
+            by_starstar / eta,
+            bz_starstar / eta
+        };
     }
 
     auto FL_star()     const { return FL() + (UL_star() - UL()) * make_velocity(SL); }
     auto FR_star()     const { return FR() + (UR_star() - UR()) * make_velocity(SR); }
     auto FL_starstar() const { return FL() + (UL_star() - UL()) * make_velocity(SL) + (UL_starstar() - UL_star()) * make_velocity(SLstar); }
     auto FR_starstar() const { return FR() + (UR_star() - UR()) * make_velocity(SR) + (UR_starstar() - UR_star()) * make_velocity(SRstar); }
-    // auto FL_starstar() const { return FL() + (UL_star() - UL()) * make_velocity(SL); }
-    // auto FR_starstar() const { return FR() + (UR_star() - UR()) * make_velocity(SR); }
-
+
+
+
+
+    /**
+     * @brief      { function_description }
+     *
+     * @return     { description_of_the_return_value }
+     */
     mara::mhd::flux_vector_t interface_flux() const
     {
-    	// If internal pressure negative, use HLL FLux
-    	// ====================================================================
-    	// if( pstar < 0.0 )
-    	// {
-    	// 	printf("Fluxes in safe mode\n");
-    	// 	auto ap = mara::make_velocity(std::max(0.0,SR));
-    	// 	auto am = mara::make_velocity(std::max(0.0,SL));
-    	// 	return (FL() * ap - FR() * am - (UL() - UR()) * ap * am) / (ap - am);
-    	// }
-
         if      (0.0     <= SL                  ) return FL();
         else if (SL      <= 0.0 && 0.0 <= SLstar) return FL_star();
         else if (SLstar  <= 0.0 && 0.0 <= SM    ) return FL_starstar();
         else if (SM      <= 0.0 && 0.0 <= SRstar) return FR_starstar();
         else if (SRstar  <= 0.0 && 0.0 <= SR    ) return FR_star();
         else if (SR      <= 0.0                 ) return FR();
-
-        std::printf("ERROR... (SL, SLstar, SM, SRstar, SR):  (%f, %f, %f, %f, %f)\n", SL, SLstar, SM, SRstar, SR);
-
-        throw std::invalid_argument("riemann_hlld_variables_t::interface_flux");
+        throw std::invalid_argument("riemann_hlld_variables_t::interface_flux (unordered wave speeds)");
     }
 };
-
-
-
-
-/**
- * @brief     Get fluxes from an array of conserved values
- * 
- */
-inline mara::mhd::flux_vector_t mara::mhd::conserved_to_flux(
-    const mara::mhd::conserved_density_t& U,
-    const mara::unit_vector_t& nhat,
-    double gamma_law_index)
-{
-    auto temp_floor = 1e-4;
-    return mara::mhd::recover_primitive(U, gamma_law_index, temp_floor).flux(nhat, U);
-}
 
 
 
@@ -425,17 +430,18 @@
     const mara::mhd::primitive_t& Pr,
     const mara::unit_vector_t& nhat,
     double gamma_law_index)
-<<<<<<< HEAD
 {
     auto throw_if_nan = [] (double x, const char* what)
     {
         if (std::isnan(x))
             throw std::invalid_argument(what);
+
         return x;
     };
-=======
-{   
->>>>>>> 1f295912
+    auto safe_divide = [] (double a, double b, const char* what)
+    {
+        if (std::abs(b) < 1e-8) throw std::invalid_argument(what); return a / b;
+    };
 
 
     // Left and Right prims for calculations
@@ -446,10 +452,6 @@
     auto ul  = throw_if_nan(Pl.velocity_along(nhat), "mara::mhd::compute_hlld_variables (nan velocity_l)");
     auto prT = Pr.gas_pressure() + 0.5 * Pr.bfield_squared();
     auto plT = Pl.gas_pressure() + 0.5 * Pl.bfield_squared();
-<<<<<<< HEAD
-    auto b_along = Pl.bfield_along(nhat);
-=======
->>>>>>> 1f295912
 
 
     // Left and Right parallel and perpendicular velocity and field vectors
@@ -467,17 +469,8 @@
 
     // Get fast waves and the outermost signal speeds
     // ========================================================================
-<<<<<<< HEAD
-    auto cfl = Pl.magnetosonic_speed_squared_fast(nhat, gamma_law_index);
-    auto cfr = Pr.magnetosonic_speed_squared_fast(nhat, gamma_law_index);
-=======
-    // auto FWl = Pl.fast_wave_speeds(nhat, gamma_law_index ); 
-    // auto FWr = Pr.fast_wave_speeds(nhat, gamma_law_index );
-    // auto SL  = std::min(FWl.m.value, FWr.m.value);
-    // auto SR  = std::max(FWl.p.value, FWr.p.value);
-    auto cfl = std::sqrt(throw_if_nan(Pl.magnetosonic_speed_squared_fast(nhat, gamma_law_index), "compute_hlld_variables: magnetoacoustic wave nan"));
-    auto cfr = std::sqrt(throw_if_nan(Pr.magnetosonic_speed_squared_fast(nhat, gamma_law_index), "compute_hlld_variables: magnetoacoustic wave nan"));
->>>>>>> 1f295912
+    auto cfl = std::sqrt(throw_if_nan(Pl.magnetosonic_speed_squared_fast(nhat, gamma_law_index), "mara::mhd::compute_hlld_variables (nan magnetoacoustic speed)"));
+    auto cfr = std::sqrt(throw_if_nan(Pr.magnetosonic_speed_squared_fast(nhat, gamma_law_index), "mara::mhd::compute_hlld_variables (nan magnetoacoustic speed)"));
     auto SL  = std::min(ul, ur) - std::max(cfl, cfr);
     auto SR  = std::max(ul, ur) + std::max(cfl, cfr);
     
@@ -486,92 +479,47 @@
     // ========================================================================
     auto SM_top = (SR - ur) * dr * ur - (SL - ul) * dl * ul - prT + plT; 
     auto SM_bot = (SR - ur) * dr - (SL - ul) * dl;
-<<<<<<< HEAD
-    auto SM     = SM_top / SM_bot;
-=======
-    // auto SM     = SM_top / SM_bot;
-    auto SM     = safe_divide(SM_top, SM_bot, "calculate_hlld_params: (SM)");
->>>>>>> 1f295912
+    auto SM     = safe_divide(SM_top, SM_bot, "mara::mhd::compute_hlld_variables (SM)");
 
 
     // Get signal speed associated with internal alfven waves: Eqs.(43) & (51)
     // ========================================================================
-    // auto dstar_l = dl * (SL - ul) / (SL - SM);
-    // auto dstar_r = dr * (SR - ur) / (SR - SM);
-    // auto SLstar  = SM - std::abs(b_along) / std::sqrt(dstar_l);
-    // auto SRstar  = SM + std::abs(b_along) / std::sqrt(dstar_r);
-
-<<<<<<< HEAD
-=======
-    auto dstar_l = dl * safe_divide(SL - ul, (SL - SM), "calculate_hlld_params: (dstar_l)");
-    auto dstar_r = dr * safe_divide(SR - ur, (SR - SM), "calculate_hlld_params: (dstar_r)");
-    auto SLstar  = SM - safe_divide(std::abs(b_along), std::sqrt(dstar_l), "calculate_hlld_params: (SLstar)");
-    auto SRstar  = SM + safe_divide(std::abs(b_along), std::sqrt(dstar_r), "calculate_hlld_params: (SRstar)");
-
->>>>>>> 1f295912
+    auto dstar_l = dl * safe_divide(SL - ul, SL - SM, "mara::mhd::compute_hlld_variables (dstar_l)");
+    auto dstar_r = dr * safe_divide(SR - ur, SR - SM, "mara::mhd::compute_hlld_variables (dstar_r)");
+    auto SLstar  = SM - safe_divide(std::abs(b_along), std::sqrt(dstar_l), "mara::mhd::compute_hlld_variables (SLstar)");
+    auto SRstar  = SM + safe_divide(std::abs(b_along), std::sqrt(dstar_r), "mara::mhd::compute_hlld_variables (SRstar)");
+
 
     // Get the average-total-pressure in Riemann fan: Eq.(41)
     // ========================================================================
     auto pstar_one = (SR - ur) * dr * plT - (SL - ul) * dl * prT;
     auto pstar_two = (SR - ur) * (SL - ul) * (ur - ul) * dl * dr;
     auto pstar_bot = (SR - ur) * dr - (SL - ul) * dl;
-<<<<<<< HEAD
-    auto pstar = (pstar_one + pstar_two) / pstar_bot;
+    auto pstar = safe_divide(pstar_one + pstar_two, pstar_bot, "mara::mhd::compute_hlld_variables (pT_star)");
 
 
     // Validate a bunch of things
     // ========================================================================
     if (Pr.bfield_along(nhat) != Pl.bfield_along(nhat))
         throw std::invalid_argument("mara::mhd::compute_hlld_variables (jump in longitudinal B-field)");
-=======
-    // auto pstar     = (pstar_one + pstar_two) / pstar_bot;
-    auto pstar     = safe_divide(pstar_one + pstar_two, pstar_bot, "calculate_hlld_params: (pT_star)");
->>>>>>> 1f295912
 
     if (std::isnan(SL) || std::isnan(SR))
         throw std::invalid_argument("mara::mhd::compute_hlld_variables (nan left or right wave speeds)");
 
-<<<<<<< HEAD
     if (std::isnan(SLstar) || std::isnan(SRstar))
         throw std::invalid_argument("mara::mhd::compute_hlld_variables (nan intermediate wavespeed)");
 
     if (std::isnan(SM))
         throw std::invalid_argument("mara::mhd::compute_hlld_variables (nan contact speed)");
 
-=======
-    // Validate a bunch of things
-    // ========================================================================
-    if (Pr.bfield_along(nhat) != Pl.bfield_along(nhat))
-        throw std::invalid_argument("mara::mhd::compute_hlld_variables (jump in longitudinal B-field)");
-
-    if (std::isnan(SL) || std::isnan(SR))
-        throw std::invalid_argument("mara::mhd::compute_hlld_variables (nan left or right wave speeds)");
-
-    if (std::isnan(SLstar) || std::isnan(SRstar))
-        throw std::invalid_argument("mara::mhd::compute_hlld_variables (nan intermediate wavespeed)");
-
-    if (std::isnan(SM))
-        throw std::invalid_argument("mara::mhd::compute_hlld_variables (nan contact speed)");
-
->>>>>>> 1f295912
     if (dl <= 0.0 || dr <= 0.0)
         throw std::invalid_argument("mara::mhd::compute_hlld_variables (negative density)");
 
     if (dstar_l < 0.0 || dstar_r < 0.0)
         throw std::invalid_argument("mara::mhd::compute_hlld_variables (negative intermediate density)");
 
-    // if (plT <= 0.0 || prT <= 0.0)
-    //     throw std::invalid_argument("mara::mhd::compute_hlld_variables (negative pressure)");
-
-    // if (pstar < 0.0)
-    //     throw std::invalid_argument("mara::mhd::compute_hlld_variables (negative intermediate pressure)");
-
-
-<<<<<<< HEAD
-    // Assemble the results
-=======
-	// Assemble the results
->>>>>>> 1f295912
+
+    // Pack the results into a struct and return it
     // ========================================================================
     auto r     = riemann_hlld_variables_t();
     r.nhat     = nhat;
